#!/usr/bin/env python3
# -*- coding: utf-8 -*-
"""
Created on Mon Feb 12 15:17:46 2018

__author__ = "witte, wtp"

"""

import pandas as pd
import numpy as np
import power_plant as pp
#import storage as sto
import geostorage as gs
import utility as util


def __main__(md):
    """
    main function to initialise the calculation

    - creates power plant and storage models
    - reads input timeseries
    - starts the loop
    - writes results to .csv-file

    :param md: object containing the basic model data
    :type md: model_data object
    :returns: no return value
    """
    #read main input file and set control variables, e.g. paths, identifiers, ...


    # create instances for power plant and storage
    power_plant = pp.model(md.pp)
    geostorage = gs.geo_sto()

    time_series = read_series(md.ts_path)
    ts_out = read_series(md.ts_path)
    ts_out = ts_out.reindex(columns=ts_out.columns.tolist() +
                            ['pressure', 'massflow', 'massflow_actual',
                             'power_actual', 'success'])

    #get input control file for storage simulation
    '''debug values from here onwards'''
    #if tstep == 1:
    geostorage.InitializeStorageDefaults(r'.\testdata\testcase.storage_ctrl', self.debug)
    #data = [0.0, 0.0]
    #data = CallStorageSimulation(1.15741, 1, 3600, 'charging')
    #data = CallStorageSimulation(0.0, 2, 3600, 'shut-in')
    #data = CallStorageSimulation(-1.15741, 3, 3600, 'discharging')
    '''end of debug values'''

    #for tstep in time_series.index: #what is this loop doing? Is this the main time stepping loop?
<<<<<<< HEAD
    for tstep_loc in range(self.tsteps_total): #what is this loop doing? Is this the main time stepping loop?
        current_time = (tstep_loc + 1) * self.tstep_length  #anpassen!?
        
        target_power = time_series.look_up(current_time)
=======
    for tstep in range(md.num_timesteps_total): #what is this loop doing? Is this the main time stepping loop?
        current_time = tstep * md.stepwidth + time_series.index[0] #anpassen!?

        target_power = time_series.loc[current_time].power / 100
>>>>>>> d3aeb233
        p0 = 0.0

        # get initial pressure (equals the pressure of the last timestep after the first iteration
        if tstep == 0: #do we start at 0 or 1?
<<<<<<< HEAD
            p0 = geostorage.CallStorageSimulation( 0.0, 0, self.tstep_length, 'init')
        
        # calculate pressure, mass flow and power
        p, m, m_corr, power = calc_timestep(power_plant, geostorage,
                                        target_power, p0, md, tstep_loc )
=======
            p0 = geostorage.CallStorageSimulation( 0.0, 0, md.stepwidth, 'init')

        # calculate pressure, mass flow and power
        p, m, m_corr, power, tstep_acctpted = calc_timestep(power_plant, geostorage,
                                        target_power, p0, md, tstep )

>>>>>>> d3aeb233
        #save last pressure (p1) for next time step as p0
        p0 = p

        # write pressure, mass flow and power to .csv
<<<<<<< HEAD
        write_timestep(md.out_path, np.array([tstep_loc * self.tstep_length,
                                                  p, m, power]))
=======
        ts_out.loc[current_time, 'pressure':'success'] = np.array(
                [p, m, m_corr, power, tstep_acctpted])

        if tstep % 10 == 0:
            ts_out.to_csv(md.out_path)
>>>>>>> d3aeb233


    def InitializeCoupledSimulation(self, path_to_ctrl, debug):
        '''
        Function to set all required default data, e.g. well names, paths, ...
        :param path_to_ctrl: path to input file containing control data
        :param type: str
        :returns: no return value
        '''
        title_loc = ''
        dir_loc = ''

        #remove trailing slash if required
        if path_to_ctrl[-1] == '\\':
            del path_to_ctrl[-1]
        #get all slash positions for truncating name and path
        idxs = [i for i,key in enumerate(path_to_ctrl) if key=='\\']
        #append file ending if required
        if not path_to_ctrl[-10:] == '.main_ctrl':
            title_loc = path_to_ctrl[idxs[-1] + 1:]
            dir_loc = path_to_ctrl[:-len(title_loc)]
            path_to_ctrl += '\\.main_ctrl'
        else:
            pos_diff = len(path_to_ctrl) - idxs[-1] + 1
            title_loc = path_to_ctrl[idxs[-1] + 1:-(pos_diff - 10)]
            dir_loc = path_to_ctrl[:idxs[-1] + 1]
    
    
        print('Reading inputile: ', title_loc)
        print('in working directory: ', dir_loc)
 
        # read and clean control file
        main_ctrl_list = util.cleanControlFileList(util.getFile(path_to_ctrl))

        if util.getValuefromControlFileList(main_ctrl_list, 'main_simulation_data') is not 'KEY_NOT_FOUND':
            self.set_path_time_series(util.getValuefromControlFileList(main_ctrl_list, 'time_series_path'))
            self.set_tstep_length(util.getValuefromControlFileList(main_ctrl_list, 'time_step_length'))
            self.set_tsteps_total(util.getValuefromControlFileList(main_ctrl_list, 'time_steps'))
            temp_str = util.getValuefromControlFileList(main_ctrl_list, 'coupling_iterations')
            temp_lst = temp_str.split()
            if len(temp_lst) == 2:
                self.set_min_iter(temp_lst[0])
                self.set_max_iter(temp_lst[1])
            else:
                print('Problem: Coupling iteration keyword not understood, assuming 10 iterations max')
                self.set_min_iter(1)
                self.set_max_iter(10)
            self.set_max_abs_pdiff(util.getValuefromControlFileList(main_ctrl_list, 'max_absolute_pressure_diff'))
            self.set_max_rel_pdiff(util.getValuefromControlFileList(main_ctrl_list, 'max_relative_pressure_diff'))
        else:
            print('Problem: Keyword \'main_simulation_data\' not found in input file.')

        if debug == True:
            print('DEBUG-OUTPUT for main control data')
            print('Time series path:\t', self.path_time_series)
            print('Time step length:\t', self.tstep_length)
            print('Number of time steps:\t', self.tsteps_total)
            print('iteration limits:\t', self.min_iter, '\t', self.max_iter)
            print('Pressure convergence criteria:\t', self.max_pdiff_abs, 'bars\t', max_pdiff_rel, '%')
            print('END of DEBUG-OUTPUT for main control data')




def calc_timestep(power_plant, geostorage, power, p0, md, tstep):
    """
    calculates one timestep of coupled power plant - storage simulation

    :param power_plant: power plant model
    :type power_plant: power_plant.model object
    :param storage: storage model
    :type storage: storage.model object
    :param power: scheduled power for timestep
    :type power: float
    :param p0: initual pressure at timestep
    :type p0: float
    :param md: object containing the basic model data
    :type md: model_data object
    :returns: - p1 (*float*) - interface pressure at the end of the timestep
              - m_corr (*float*) - mass flow for this timestep
              - power (*float*) - power plant's input/output power for this
                timestep
    """
    tstep_acctpted = False
    storage_mode = ''

    if power == 0:
        m = 0
        storage_mode = 'shut-in'
    elif power < 0:
        storage_mode = 'discharge'
        m = power_plant.get_mass_flow(power, p0, storage_mode)
    else:
        storage_mode = 'charge'
        m = power_plant.get_mass_flow(power, p0, storage_mode)

    #moved inner iteration into timestep function,
    #iterate until timestep is accepted

    for iter_step in range(md.max_iter): #do time-specific iterations

        if tstep_acctpted == True:
            break

        #get pressure for the given target rate and the actually achieved flow rate from storage simulation
        p1, m_corr = geostorage.CallStorageSimulation(m, tstep ,md.stepwidth, storage_mode )

        if storage_mode == 'charge' or storage_mode == 'discharge':
            # pressure check
            if abs((p0 - p1) / p1) > md.gap_rel or abs((p0 - p1)) > md.gap_abs:
                continue
            # if pressure check is successful, mass flow check:
            # check for difference due to pressure limitations
            elif abs((m - m_corr) / m_corr) > md.gap_rel:
                power = power_plant.get_power(p1, m_corr)
                tstep_acctpted = True
            else:
                #return p1, m_corr, power
                tstep_accepted = True
                m = m_corr
        else:
            tstep_accepted = True

    if tstep_accepted != True:
        print('Problem: Results in timestep ', tstep, 'did not converge, accepting last iteration result.')

    return p1, m, m_corr, power, tstep_accepted


def read_series(path):
    """
    reads the input time series

    :param path: path to input time series
    :type path: str
    :returns: ts (*pandas.DataFrame*) - dataframe containing the time series
    """
    ts = pd.read_csv(path, delimiter=',', decimal='.')
    ts = ts.set_index(pd.to_datetime(ts.index, unit='h'))
    ts['power'] = ts['input'] - ts['output']
    return ts


class model_data:
    """
    creates a data container with the main model parameters

    :returns: no return value

    **allowed keywords** in kwargs:

    - ts (*str*) - path to input time series
    - out (*str*) - path for output time series
    - pp (*str*) - path to power plant data
    - sto (*str*) - path to storage data
    - min_iter (*int*) - minimum iterations on one timestep
    - max_iter (*int*) - maximum iterations on one timestep
    - gap_rel (*float*) - relative gap
    - gap_abs (*float*) - absoulte gap
    - stepwidth (*float*) - stepwidth as fractions of hours
    """

    def __init__(self, path, **kwargs):

        if kwargs.get('DEBUG=TRUE'):
            self.debug_flag = True
        else:
            self.debug_flag = False
        
        self.path_to_sim = path
        self.path_time_series = ''
        self.tstep_length = 0.0
        self.tsteps_total = 0
        self.min_iter = 0
        self.max_iter = 0
        self.max_pdiff_abs = -1.0
        self.max_pdiff_rel = -1.0

        def set_path_time_series(self, a_path):
            self.path_time_series = a_path

        def set_tstep_length(self, a_length):
            self.tstep_length = a_length
        
        def set_tsteps_total(self, count):
            self.tsteps_total = count
        
        def set_min_iter(self, a_value):
            self.min_iter = a_value
        
        def set_max_iter(self, a_value):
            self.max_iter = a_value
        
        def set_max_abs_pdiff(self, a_value):
            self.max_pdiff_abs = a_value
        
        def set_max_rel_pdiff(self, a_value):
            self.max_pdiff_rel = a_value

        '''
        self.ts_path = kwargs.get('ts')
        self.out_path = kwargs.get('out')
        self.pp = kwargs.get('pp')
        self.sto = kwargs.get('sto')
        self.min_iter = kwargs.get('min_iter', 2)
        self.max_iter = kwargs.get('max_iter', 5)
        if self.min_iter >= self.max_iter:
            raise ValueError('Minimum number of iterations must be higher than'
                             ' than maximum number of iterations.')
        self.gap_rel = kwargs.get('gap_rel', 0.01)
        self.gap_abs = kwargs.get('gap_abs', 0.5)
        self.num_timesteps = kwargs.get('num_timesteps', 1)
        self.num_timesteps_total = kwargs.get('num_timesteps_total', 8760)

        if not isinstance(self.num_timesteps, int):
            raise ValueError('Number of timesteps must be an integer value.')
        else:
            self.stepwidth = pd.Timedelta(3600 / self.num_timesteps, unit='s')

        self.iter_count = 0
        '''

md = model_data(ts='input_timeseries.csv', out='output_timeseries.csv',
                pp='power_plant/data.json')
__main__(md)<|MERGE_RESOLUTION|>--- conflicted
+++ resolved
@@ -52,49 +52,29 @@
     '''end of debug values'''
 
     #for tstep in time_series.index: #what is this loop doing? Is this the main time stepping loop?
-<<<<<<< HEAD
     for tstep_loc in range(self.tsteps_total): #what is this loop doing? Is this the main time stepping loop?
-        current_time = (tstep_loc + 1) * self.tstep_length  #anpassen!?
-        
-        target_power = time_series.look_up(current_time)
-=======
-    for tstep in range(md.num_timesteps_total): #what is this loop doing? Is this the main time stepping loop?
-        current_time = tstep * md.stepwidth + time_series.index[0] #anpassen!?
+        current_time = tstep_loc * self.tstep_length + time_series.index[0] #anpassen!?
 
         target_power = time_series.loc[current_time].power / 100
->>>>>>> d3aeb233
         p0 = 0.0
 
         # get initial pressure (equals the pressure of the last timestep after the first iteration
         if tstep == 0: #do we start at 0 or 1?
-<<<<<<< HEAD
             p0 = geostorage.CallStorageSimulation( 0.0, 0, self.tstep_length, 'init')
-        
-        # calculate pressure, mass flow and power
-        p, m, m_corr, power = calc_timestep(power_plant, geostorage,
-                                        target_power, p0, md, tstep_loc )
-=======
-            p0 = geostorage.CallStorageSimulation( 0.0, 0, md.stepwidth, 'init')
 
         # calculate pressure, mass flow and power
         p, m, m_corr, power, tstep_acctpted = calc_timestep(power_plant, geostorage,
-                                        target_power, p0, md, tstep )
-
->>>>>>> d3aeb233
+                                        target_power, p0, md, tstep_loc )
+
         #save last pressure (p1) for next time step as p0
         p0 = p
 
         # write pressure, mass flow and power to .csv
-<<<<<<< HEAD
-        write_timestep(md.out_path, np.array([tstep_loc * self.tstep_length,
-                                                  p, m, power]))
-=======
         ts_out.loc[current_time, 'pressure':'success'] = np.array(
                 [p, m, m_corr, power, tstep_acctpted])
 
         if tstep % 10 == 0:
             ts_out.to_csv(md.out_path)
->>>>>>> d3aeb233
 
 
     def InitializeCoupledSimulation(self, path_to_ctrl, debug):
@@ -194,13 +174,13 @@
     #moved inner iteration into timestep function,
     #iterate until timestep is accepted
 
-    for iter_step in range(md.max_iter): #do time-specific iterations
+    for iter_step in range(self.max_iter): #do time-specific iterations
 
         if tstep_acctpted == True:
             break
 
         #get pressure for the given target rate and the actually achieved flow rate from storage simulation
-        p1, m_corr = geostorage.CallStorageSimulation(m, tstep ,md.stepwidth, storage_mode )
+        p1, m_corr = geostorage.CallStorageSimulation(m, tstep ,self.tstep_length, storage_mode )
 
         if storage_mode == 'charge' or storage_mode == 'discharge':
             # pressure check
